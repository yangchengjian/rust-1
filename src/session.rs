use tf;
use libc::{c_char, c_int};
use std::ffi::CString;
use std::marker;
use std::path::Path;
use std::ptr;
use super::Code;
use super::DataType;
use super::Graph;
use super::GraphTrait;
use super::Operation;
use super::OperationTrait;
use super::Result;
use super::SessionOptions;
use super::Status;
use super::Tensor;
use super::TensorType;

/// Manages a single graph and execution.
#[derive(Debug)]
pub struct Session {
    inner: *mut tf::TF_Session,
}

impl Session {
    /// Creates a session.
    pub fn new(options: &SessionOptions, graph: &Graph) -> Result<Self> {
        let mut status = Status::new();
        let inner = unsafe { tf::TF_NewSession(graph.inner(), options.inner, status.inner()) };
        if inner.is_null() {
            Err(status)
        } else {
            Ok(Session { inner: inner })
        }
    }

    /// Loads a session from an exported model.
    pub fn from_saved_model<P: AsRef<Path>, Tag: AsRef<str>, Tags: IntoIterator<Item = Tag>>
        (options: &SessionOptions,
         tags: Tags,
         graph: &mut Graph,
         export_dir: P)
         -> Result<Self> {
        let mut status = Status::new();

        let export_dir_cstr =
            try!(export_dir.as_ref()
                     .to_str()
                     .and_then(|s| CString::new(s.as_bytes()).ok())
                     .ok_or_else(|| invalid_arg!("Invalid export directory path")));

        let tags_cstr: Vec<_> = try!(tags.into_iter()
                                         .map(|t| CString::new(t.as_ref()))
                                         .collect::<::std::result::Result<_, _>>()
                                         .map_err(|_| invalid_arg!("Invalid tag name")));
        // keeping tags_cstr to retain strings in memory
        let tags_ptr: Vec<*const c_char> = tags_cstr.iter().map(|t| t.as_ptr()).collect();

        let inner = unsafe {
            tf::TF_LoadSessionFromSavedModel(options.inner,
                                             ptr::null(),
                                             export_dir_cstr.as_ptr(),
                                             tags_ptr.as_ptr(),
                                             tags_ptr.len() as c_int,
                                             graph.inner(),
                                             ptr::null_mut(),
                                             status.inner())
        };
        if inner.is_null() {
            Err(status)
        } else {
            Ok(Session { inner: inner })
        }
    }

    /// Closes the session.
    pub fn close(&mut self) -> Result<()> {
        let mut status = Status::new();
        unsafe {
            tf::TF_CloseSession(self.inner, status.inner());
        }
        status.into_result()
    }

    /// Runs the graph, feeding the inputs and then fetching the outputs requested in the step.
    pub fn run(&mut self, step: &mut StepWithGraph) -> Result<()> {
        // Copy the input tensors because TF_Run consumes them.
        let mut input_tensors = Vec::with_capacity(step.input_tensors.len());
        for &input_tensor in &step.input_tensors {
            unsafe {
                let mut dims = Vec::with_capacity(tf::TF_NumDims(input_tensor) as usize);
                for i in 0..dims.capacity() {
                    dims.push(tf::TF_Dim(input_tensor, i as c_int));
                }
                input_tensors.push(tf::TF_NewTensor(tf::TF_TensorType(input_tensor),
                                                    dims.as_ptr(),
                                                    dims.len() as c_int,
                                                    tf::TF_TensorData(input_tensor),
                                                    tf::TF_TensorByteSize(input_tensor),
                                                    Some(super::noop_deallocator),
                                                    ptr::null_mut()));
            }
        }

        // In case we're running it a second time and not all outputs were taken out.
        step.drop_output_tensors();

        let mut status = Status::new();
        unsafe {
            tf::TF_SessionRun(self.inner,
                              ptr::null(),
                              step.input_ports.as_ptr(),
                              input_tensors.as_ptr() as *const *const tf::TF_Tensor,
                              input_tensors.len() as c_int,
                              step.output_ports.as_ptr(),
                              step.output_tensors.as_mut_ptr(),
                              step.output_tensors.len() as c_int,
                              step.target_operations.as_mut_ptr(),
                              step.target_operations.len() as c_int,
                              ptr::null_mut(),
                              status.inner());
        };
        status.into_result()
    }
}

impl Drop for Session {
    fn drop(&mut self) {
        let mut status = Status::new();
        unsafe {
            tf::TF_DeleteSession(self.inner, status.inner());
        }
        // TODO: What do we do with the status?
    }
}

////////////////////////

/// An opaque token for retrieving an output from a computation.
#[derive(Copy,Clone,Debug)]
pub struct OutputToken {
    index: usize,
}

/// Manages the inputs and outputs for a single execution of a graph.
///
/// Typical usage involves creating an instance of this struct,
/// adding some inputs to it, requesting some outputs, passing it to `Session::run`
/// and then taking the outputs out of it.
///
/// This will be renamed to Step once the old API goes away.
#[derive(Debug)]
pub struct StepWithGraph<'l> {
    input_ports: Vec<tf::TF_Output>,
    input_tensors: Vec<*mut tf::TF_Tensor>,

    output_ports: Vec<tf::TF_Output>,
    output_tensors: Vec<*mut tf::TF_Tensor>,

    target_operations: Vec<*const tf::TF_Operation>,

    phantom: marker::PhantomData<&'l ()>,
}

impl<'l> StepWithGraph<'l> {
    /// Creates a StepWithGraph.
    pub fn new() -> Self {
        StepWithGraph {
            input_ports: vec![],
            input_tensors: vec![],

            output_ports: vec![],
            output_tensors: vec![],

            target_operations: vec![],

            phantom: marker::PhantomData,
        }
    }

    /// Adds an input to be fed to the graph.
    pub fn add_input<T: TensorType>(&mut self,
                                    operation: &Operation,
                                    index: c_int,
                                    tensor: &'l Tensor<T>) {
        self.input_ports.push(tf::TF_Output {
<<<<<<< HEAD
                                  operation: operation.inner(),
                                  index: index,
                              });
=======
            oper: operation.inner(),
            index: index,
        });
>>>>>>> 022f4d09
        self.input_tensors.push(tensor.inner);
    }

    /// Requests that an output is fetched from the graph after running this step.
    /// Returns an index that you can then use to fetch this output from the step after running it.
    pub fn request_output(&mut self, operation: &Operation, index: c_int) -> OutputToken {
        self.output_ports.push(tf::TF_Output {
<<<<<<< HEAD
                                   operation: operation.inner(),
                                   index: index,
                               });
=======
            oper: operation.inner(),
            index: index,
        });
>>>>>>> 022f4d09
        self.output_tensors.push(ptr::null_mut());
        OutputToken { index: self.output_tensors.len() - 1 }
    }

    /// Extracts a tensor output given an index. A given index can only be extracted
    /// once per `Session::run`.
    /// Returns an error if output_idx is out of range, output is unavailable or the
    /// requested type does not match the type of the actual tensor.
    pub fn take_output<T: TensorType>(&mut self, token: OutputToken) -> Result<Tensor<T>> {
        let output_idx = token.index;
        if output_idx >= self.output_tensors.len() {
            return Err(Status::new_set(Code::OutOfRange,
                                       &format!("Requested output index is out of range: {} vs \
                                                 {}",
                                                output_idx,
                                                self.output_tensors.len()))
                               .unwrap());
        }
        if self.output_tensors[output_idx].is_null() {
            return Err(Status::new_set(Code::Unavailable,
                                       "Output not available. Either it was already taken, or \
                                        this step has not been sucessfully run yet.")
                               .unwrap());
        }
        let actual_data_type = self.output_data_type(output_idx).unwrap();
        if actual_data_type != T::data_type() {
            return Err(invalid_arg!("Requested tensor type does not match actual tensor type: \
                                     {} vs {}",
                                    actual_data_type,
                                    T::data_type()));
        }
        let tensor = unsafe { Tensor::from_tf_tensor(self.output_tensors[output_idx]).unwrap() };
        self.output_tensors[output_idx] = ptr::null_mut();
        Ok(tensor)
    }

    /// Adds a target operation to be executed when running the graph.
    pub fn add_target(&mut self, operation: &Operation) {
        self.target_operations.push(operation.inner());
    }

    /// Retuns the type of the tensor given an index.
    /// Returns `None` if the index is out of range or the output is not yet available.
    pub fn output_data_type(&self, output_idx: usize) -> Option<DataType> {
        if output_idx >= self.output_tensors.len() {
            return None;
        }
        if self.output_tensors[output_idx].is_null() {
            return None;
        }
        unsafe { Some(DataType::from_c(tf::TF_TensorType(self.output_tensors[output_idx]))) }
    }

    fn drop_output_tensors(&mut self) {
        for mut tensor in &mut self.output_tensors {
            // TODO: Is TF_DeleteTensor NULL safe?
            if !tensor.is_null() {
                unsafe {
                    tf::TF_DeleteTensor(*tensor);
                }
            }
            *tensor = ptr::null_mut();
        }
    }
}

impl<'l> Drop for StepWithGraph<'l> {
    fn drop(&mut self) {
        self.drop_output_tensors();
    }
}

////////////////////////

#[cfg(test)]
mod tests {
    use super::*;
    use super::super::DataType;
    use super::super::Graph;
    use super::super::Operation;
    use super::super::Output;
    use super::super::SessionOptions;
    use super::super::Shape;
    use super::super::Tensor;

    fn create_session() -> (Session, Operation, Operation) {
        let mut g = Graph::new();
        let two = {
            let mut nd = g.new_operation("Const", "two").unwrap();
            nd.set_attr_type("dtype", DataType::Float).unwrap();
            let mut value = Tensor::new(&[1]);
            value[0] = 2.0f32;
            nd.set_attr_tensor("value", value).unwrap();
            nd.finish().unwrap()
        };
        let x = {
            let mut nd = g.new_operation("Placeholder", "x").unwrap();
            nd.set_attr_type("dtype", DataType::Float).unwrap();
            nd.set_attr_shape("shape", &Shape(Some(vec![]))).unwrap();
            nd.finish().unwrap()
        };
        let y = {
            let mut nd = g.new_operation("Mul", "y").unwrap();
            nd.add_input(Output {
                             operation: &two,
                             index: 0,
                         });
            nd.add_input(Output {
                             operation: &x,
                             index: 0,
                         });
            nd.finish().unwrap()
        };
        let options = SessionOptions::new();
        match Session::new(&options, &g) {
            Ok(session) => (session, x, y),
            Err(status) => panic!("Creating session failed with status: {}", status),
        }
    }

    #[test]
    fn smoke() {
        create_session();
    }

    #[test]
    fn test_close() {
        let (mut session, _, _) = create_session();
        let status = session.close();
        assert!(status.is_ok());
    }

    #[test]
    fn test_run() {
        let (mut session, x_operation, y_operation) = create_session();
        let mut x = <Tensor<f32>>::new(&[2]);
        x[0] = 2.0;
        x[1] = 3.0;
        let mut step = StepWithGraph::new();
        step.add_input(&x_operation, 0, &x);
        let output_token = step.request_output(&y_operation, 0);
        session.run(&mut step).unwrap();
        let output_tensor = step.take_output::<f32>(output_token).unwrap();
        let data = output_tensor.data();
        assert_eq!(data.len(), 2);
        assert_eq!(data[0], 4.0);
        assert_eq!(data[1], 6.0);
    }
}
<|MERGE_RESOLUTION|>--- conflicted
+++ resolved
@@ -184,15 +184,9 @@
                                     index: c_int,
                                     tensor: &'l Tensor<T>) {
         self.input_ports.push(tf::TF_Output {
-<<<<<<< HEAD
-                                  operation: operation.inner(),
+                                  oper: operation.inner(),
                                   index: index,
                               });
-=======
-            oper: operation.inner(),
-            index: index,
-        });
->>>>>>> 022f4d09
         self.input_tensors.push(tensor.inner);
     }
 
@@ -200,15 +194,9 @@
     /// Returns an index that you can then use to fetch this output from the step after running it.
     pub fn request_output(&mut self, operation: &Operation, index: c_int) -> OutputToken {
         self.output_ports.push(tf::TF_Output {
-<<<<<<< HEAD
-                                   operation: operation.inner(),
+                                   oper: operation.inner(),
                                    index: index,
                                });
-=======
-            oper: operation.inner(),
-            index: index,
-        });
->>>>>>> 022f4d09
         self.output_tensors.push(ptr::null_mut());
         OutputToken { index: self.output_tensors.len() - 1 }
     }
@@ -357,4 +345,4 @@
         assert_eq!(data[0], 4.0);
         assert_eq!(data[1], 6.0);
     }
-}
+}