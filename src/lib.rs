//! This crate provides Rust bindings for the
//! [`TensorFlow`](https://www.tensorflow.org) machine learning library.
//!
//! If you aren't sure how to use something, please see the
//! [examples](https://github.com/tensorflow/rust/tree/master/examples) folder.

// Note that we allow trivial_casts, trivial_numeric_casts, and
// unused_qualifications, because they can show up when casting to a C type that
// may differ between platforms.
#![warn(
    missing_copy_implementations,
    missing_debug_implementations,
    missing_docs,
    unused_extern_crates,
    unused_import_braces
)]

use half::f16;
use libc::{c_int, c_uint};
use num_complex::Complex;
#[cfg(feature = "experimental_training")]
use protobuf::ProtobufEnum;
use std::borrow::Borrow;
use std::cell::Cell;
use std::cell::RefCell;
use std::cmp::Ordering;
use std::error::Error;
use std::ffi::CStr;
use std::ffi::CString;
use std::ffi::IntoStringError;
use std::ffi::NulError;
use std::fmt;
use std::fmt::Debug;
use std::fmt::Display;
use std::fmt::Formatter;
use std::marker::PhantomData;
use std::mem;
use std::num::ParseIntError;
use std::ops::Deref;
use std::ops::DerefMut;
use std::ops::Drop;
use std::ops::Index;
use std::os::raw::c_char;
use std::ptr;
use std::slice;
use std::str::Utf8Error;
use tensorflow_sys as tf;

////////////////////////

/// Will panic if `msg` contains an embedded 0 byte.
macro_rules! invalid_arg {
  ($fmt:expr) => {
    crate::Status::new_set(crate::Code::InvalidArgument, $fmt).unwrap()
  };
  ($fmt:expr, $($arg:tt)*) => ({
    let msg = format!($fmt, $($arg)*);
    crate::Status::new_set(crate::Code::InvalidArgument, &msg).unwrap()
  });
}

////////////////////////

macro_rules! impl_new {
    ($name: ident, $call:ident, $doc:expr) => {
        impl Default for $name {
            fn default() -> Self {
                Self::new()
            }
        }

        impl $name {
            #[doc = $doc]
            pub fn new() -> Self {
                unsafe {
                    let inner = tf::$call();
                    assert!(!inner.is_null());
                    $name { inner: inner }
                }
            }
        }
    };
}

////////////////////////

macro_rules! impl_drop {
    ($name: ident, $call:ident) => {
        impl Drop for $name {
            fn drop(&mut self) {
                unsafe {
                    tf::$call(self.inner);
                }
            }
        }
    };
}

////////////////////////

macro_rules! c_enum {
  ($c_name:ident, $(#[$enum_attr:meta])* $enum_name:ident { $( $(#[$attr:meta])*
      $name:ident = $num:expr),* }) => {
    $(#[$enum_attr])*
    #[derive(PartialEq,Eq,PartialOrd,Ord,Debug,Copy,Clone)]
    pub enum $enum_name {
      /// Represents an unrecognized value.
      ///
      /// This allows such values to come from the C API and be sent back to the
      /// C API without loss in case new values are added in the future.
      UnrecognizedEnumValue(c_uint),
      $($(#[$attr])* $name),*
    }

    impl $enum_name {
      #[allow(dead_code)]
      fn from_int(value: c_uint) -> $enum_name {
        match value {
          $($num => $enum_name::$name,)*
          c => $enum_name::UnrecognizedEnumValue(c),
        }
      }

      #[allow(dead_code)]
      fn to_int(&self) -> c_uint {
        match self {
          $enum_name::UnrecognizedEnumValue(c) => *c,
          $($enum_name::$name => $num),*
        }
      }

      #[allow(dead_code)]
      fn to_c(&self) -> tf::$c_name {
        unsafe {
          ::std::mem::transmute(self.to_int())
        }
      }

      #[allow(dead_code)]
      fn from_c(value: tf::$c_name) -> $enum_name {
        $enum_name::from_int(value as c_uint)
      }
    }

    impl ::std::fmt::Display for $enum_name {
      fn fmt(&self, f: &mut ::std::fmt::Formatter<'_>) -> ::std::fmt::Result {
        match self {
          $($enum_name::$name => f.write_str(stringify!($name)),)*
          $enum_name::UnrecognizedEnumValue(c) => write!(f, "UnrecognizedEnumValue({})", c),
        }
      }
    }
  };
  ($c_name:ident, $(#[$enum_attr:meta])* $enum_name:ident { $( $(#[$attr:meta])*
      $name:ident = $num:expr,)* }) => {
    c_enum!($c_name, $(#[$enum_attr])* $enum_name { $( $(#[$attr])* $name = $num),* });
  };
  // Deprecated pattern.
  ($doc:expr, $c_name:ident, $(#[$enum_attr:meta])* $enum_name:ident { $( $(#[$attr:meta])* value
      $name:ident = $num:expr),* }) => {
    c_enum!($c_name, #[doc = $doc] $(#[$enum_attr])*
            $enum_name { $( $(#[$attr])* $name = $num),* });
  };
  // Deprecated pattern.
  ($doc:expr, $c_name:ident, $(#[$enum_attr:meta])* $enum_name:ident { $( $(#[$attr:meta])* value
      $name:ident = $num:expr,)* }) => {
    c_enum!($c_name, #[doc = $doc] $(#[$enum_attr])*
            $enum_name { $( $(#[$attr])* $name = $num),* });
  }
}

////////////////////////

mod protos;

mod buffer;
use crate::buffer::Buffer;

mod graph;
pub use crate::graph::*;

#[cfg(feature = "experimental_training")]
mod scope;
#[cfg(feature = "experimental_training")]
pub use crate::scope::*;

mod session;
pub use crate::session::*;

pub mod expr;

pub mod io;

#[cfg(feature = "experimental_training")]
pub mod ops;

#[cfg(feature = "experimental_training")]
mod variable;
#[cfg(feature = "experimental_training")]
pub use crate::variable::*;

#[cfg(feature = "experimental_training")]
pub mod train;

#[cfg(feature = "experimental_training")]
mod saved_model;
#[cfg(feature = "experimental_training")]
pub use saved_model::*;

////////////////////////

c_enum!("Error values that can be returned.", TF_Code, Code {
  /// Not an error; returned on success.
  value Ok = 0,

  /// The operation was cancelled (typically by the caller).
  value Cancelled = 1,

  /// Unknown error.  An example of where this error may be returned is
  /// if a Status value received from another address space belongs to
  /// an error-space that is not known in this address space.  Also
  /// errors raised by APIs that do not return enough error information
  /// may be converted to this error.
  value Unknown = 2,

  /// Client specified an invalid argument.  Note that this differs
  /// from FAILED_PRECONDITION.  INVALID_ARGUMENT indicates arguments
  /// that are problematic regardless of the state of the system
  /// (e.g., a malformed file name).
  value InvalidArgument = 3,

  /// Deadline expired before operation could complete.  For operations
  /// that change the state of the system, this error may be returned
  /// even if the operation has completed successfully.  For example, a
  /// successful response from a server could have been delayed long
  /// enough for the deadline to expire.
  value DeadlineExceeded = 4,

  /// Some requested entity (e.g., file or directory) was not found.
  /// For privacy reasons, this code *may* be returned when the client
  /// does not have the access right to the entity.
  value NotFound = 5,

  /// Some entity that we attempted to create (e.g., file or directory)
  /// already exists.
  value AlreadyExists = 6,

  /// The caller does not have permission to execute the specified
  /// operation.  PERMISSION_DENIED must not be used for rejections
  /// caused by exhausting some resource (use RESOURCE_EXHAUSTED
  /// instead for those errors).  PERMISSION_DENIED must not be
  /// used if the caller can not be identified (use UNAUTHENTICATED
  /// instead for those errors).
  value PermissionDenied = 7,

  /// Some resource has been exhausted, perhaps a per-user quota, or
  /// perhaps the entire file system is out of space.
  value ResourceExhausted = 8,

  /// Operation was rejected because the system is not in a state
  /// required for the operation's execution.  For example, directory
  /// to be deleted may be non-empty, an rmdir operation is applied to
  /// a non-directory, etc.
  ///
  /// A litmus test that may help a service implementor in deciding
  /// between FAILED_PRECONDITION, ABORTED, and UNAVAILABLE:
  ///  (a) Use UNAVAILABLE if the client can retry just the failing call.
  ///  (b) Use ABORTED if the client should retry at a higher-level
  ///      (e.g., restarting a read-modify-write sequence).
  ///  (c) Use FAILED_PRECONDITION if the client should not retry until
  ///      the system state has been explicitly fixed.  E.g., if an "rmdir"
  ///      fails because the directory is non-empty, FAILED_PRECONDITION
  ///      should be returned since the client should not retry unless
  ///      they have first fixed up the directory by deleting files from it.
  ///  (d) Use FAILED_PRECONDITION if the client performs conditional
  ///      REST Get/Update/Delete on a resource and the resource on the
  ///      server does not match the condition. E.g., conflicting
  ///      read-modify-write on the same resource.
  value FailedPrecondition = 9,

  /// The operation was aborted, typically due to a concurrency issue
  /// like sequencer check failures, transaction aborts, etc.
  ///
  /// See litmus test above for deciding between FAILED_PRECONDITION,
  /// ABORTED, and UNAVAILABLE.
  value Aborted = 10,

  /// Operation tried to iterate past the valid input range.  E.g., seeking or
  /// reading past end of file.
  ///
  /// Unlike INVALID_ARGUMENT, this error indicates a problem that may
  /// be fixed if the system state changes. For example, a 32-bit file
  /// system will generate INVALID_ARGUMENT if asked to read at an
  /// offset that is not in the range [0,2<sup>32</sup>-1], but it will generate
  /// OUT_OF_RANGE if asked to read from an offset past the current
  /// file size.
  ///
  /// There is a fair bit of overlap between FAILED_PRECONDITION and
  /// OUT_OF_RANGE.  We recommend using OUT_OF_RANGE (the more specific
  /// error) when it applies so that callers who are iterating through
  /// a space can easily look for an OUT_OF_RANGE error to detect when
  /// they are done.
  value OutOfRange = 11,

  /// Operation is not implemented or not supported/enabled in this service.
  value Unimplemented = 12,

  /// Internal errors.  Means some invariants expected by underlying
  /// system has been broken.  If you see one of these errors,
  /// something is very broken.
  value Internal = 13,

  /// The service is currently unavailable.  This is a most likely a
  /// transient condition and may be corrected by retrying with
  /// a backoff.
  ///
  /// See litmus test above for deciding between FAILED_PRECONDITION,
  /// ABORTED, and UNAVAILABLE.
  value Unavailable = 14,

  /// Unrecoverable data loss or corruption.
  value DataLoss = 15,

  /// The request does not have valid authentication credentials for the
  /// operation.
  value Unauthenticated = 16,
});

////////////////////////

c_enum!("Type of a single tensor element.", TF_DataType, DataType {
  /// 32-bit floating point.
  value Float = 1,

  /// 64-bit floating point.
  value Double = 2,

  /// 32-bit signed integer.
  value Int32 = 3,

  /// 8-bit unsigned integer.
  value UInt8 = 4,

  /// 16-bit signed integer.
  value Int16 = 5,

  /// 8-bit signed integer.
  value Int8 = 6,

  /// String.
  value String = 7,

  /// Complex number composed of two 32-bit floats.
  value Complex64 = 8,

  /// 64-bit signed integer.
  value Int64 = 9,

  /// Boolean.
  value Bool = 10,

  /// Quantized 8-bit signed integer.
  value QInt8 = 11,

  /// Quantized 8-bit unsigned integer.
  value QUInt8 = 12,

  /// Quantized 32-bit signed integer.
  value QInt32 = 13,

  /// Float32 truncated to 16 bits.  Only for cast ops.
  /// Note that this is not the same as Half.  BFloat16 is not an IEEE-754
  /// 16-bit float.  See
  /// https://github.com/tensorflow/tensorflow/blob/master/tensorflow/core/framework/bfloat16.h
  /// for details.
  value BFloat16 = 14,

  /// Quantized 16-bit signed integer.
  value QInt16 = 15,

  /// Quantized 16-bit unsigned integer.
  value QUInt16 = 16,

  /// 16-bit unsigned integer.
  value UInt16 = 17,

  /// Complex number composed of two 64-bit floats.
  value Complex128 = 18,

  /// 16-bit floating point.
  value Half = 19,

  /// TensorFlow Resource (name, container, device,...)
  value Resource = 20,

  /// A dynamic type similar to std::any::Any.
  value Variant = 21,

  /// 32-bit unsigned integer.
  value UInt32 = 22,

  /// 64-bit unsigned integer.
  value UInt64 = 23,
});

impl Default for DataType {
    fn default() -> DataType {
        DataType::Float
    }
}

impl DataType {
    #[cfg(feature = "experimental_training")]
    // We don't use Into, because we don't want this to be public API.
    fn into_proto(self) -> protos::types::DataType {
        if let Some(d) = protos::types::DataType::from_i32(self.to_int() as i32) {
            d
        } else {
            // This is unfortunate, but the protobuf crate doesn't support unrecognized enum values.
            panic!("Unable to convert {} to a protobuf DataType", self);
        }
    }

    #[cfg(feature = "experimental_training")]
    // We don't use From, because we don't want this to be public API.
    fn from_proto(proto: protos::types::DataType) -> Self {
        Self::from_int(proto.value() as c_uint)
    }
}

////////////////////////

/// Holds error information when communicating with back and forth with `tensorflow`.
///
/// It either has an `Code::Ok` code, or otherwise an error code with an associated message.
pub struct Status {
    inner: *mut tf::TF_Status,
}

impl_new!(
    Status,
    TF_NewStatus,
    "Creates a status with `Code::Ok` and no message."
);
impl_drop!(Status, TF_DeleteStatus);

unsafe impl Send for Status {}
unsafe impl Sync for Status {}

impl Status {
    /// Creates a status and sets its code and message.
    pub fn new_set(code: Code, msg: &str) -> std::result::Result<Status, NulError> {
        let mut status = Status::new();
        status.set(code, msg)?;
        Ok(status)
    }

    /// Creates a status and sets its code and message.
    pub fn new_set_lossy(code: Code, msg: &str) -> Status {
        let mut status = Status::new();
        status.set_lossy(code, msg);
        status
    }

    /// Returns the status's code.
    pub fn code(&self) -> Code {
        unsafe { Code::from_int(tf::TF_GetCode(self.inner) as u32) }
    }

    /// Returns true if the status's code is `Code::Ok`.
    pub fn is_ok(&self) -> bool {
        self.code() == Code::Ok
    }

    /// Turns the current `Status` into a `Result`.
    fn into_result(self) -> Result<()> {
        if self.is_ok() {
            Ok(())
        } else {
            Err(self)
        }
    }

    /// Sets the code and message.
    pub fn set(&mut self, code: Code, msg: &str) -> std::result::Result<(), NulError> {
        let message = CString::new(msg)?;
        unsafe {
            tf::TF_SetStatus(self.inner, code.to_c(), message.as_ptr());
        }
        Ok(())
    }

    /// Sets the code and message.
    pub fn set_lossy(&mut self, code: Code, msg: &str) {
        let message = match CString::new(msg) {
            Ok(x) => x,
            Err(e) => {
                let pos = e.nul_position();
                let mut truncated_bytes = e.into_vec();
                truncated_bytes.truncate(pos);
                let mut new_msg: Vec<u8> = "(original error truncated due to internal nul byte) "
                    .as_bytes()
                    .into();
                new_msg.extend(&truncated_bytes);
                unsafe { CString::from_vec_unchecked(new_msg) }
            }
        };
        unsafe {
            tf::TF_SetStatus(self.inner, code.to_c(), message.as_ptr());
        }
    }

    /// Returns a mutable pointer to the inner tensorflow Status `TF_Status`.
    fn inner(&mut self) -> *mut tf::TF_Status {
        self.inner
    }
}

impl Display for Status {
    fn fmt(&self, f: &mut Formatter<'_>) -> fmt::Result {
        write!(f, "{}: ", self.code())?;
        let msg = unsafe {
            match CStr::from_ptr(tf::TF_Message(self.inner)).to_str() {
                Ok(s) => s,
                Err(_) => "<invalid UTF-8 in message>",
            }
        };
        f.write_str(msg)
    }
}

impl Debug for Status {
    fn fmt(&self, f: &mut Formatter<'_>) -> fmt::Result {
        write!(f, "{{inner:{:?}, ", self.inner)?;
        write!(f, "{}: ", self.code())?;
        let msg = unsafe {
            match CStr::from_ptr(tf::TF_Message(self.inner)).to_str() {
                Ok(s) => s,
                Err(_) => "<invalid UTF-8 in message>",
            }
        };
        f.write_str(msg)?;
        write!(f, "}}")?;
        Ok(())
    }
}

impl From<NulError> for Status {
    fn from(_e: NulError) -> Self {
        invalid_arg!("String contained NUL byte")
    }
}

impl From<Utf8Error> for Status {
    fn from(_e: Utf8Error) -> Self {
        invalid_arg!("String contained invalid UTF-8")
    }
}

impl From<IntoStringError> for Status {
    fn from(e: IntoStringError) -> Self {
        invalid_arg!("Error converting C string to Rust string: {}", e)
    }
}

impl From<ParseIntError> for Status {
    fn from(e: ParseIntError) -> Self {
        invalid_arg!("Error parsing an integer: {}", e)
    }
}

impl Error for Status {
    fn description(&self) -> &str {
        unsafe {
            match CStr::from_ptr(tf::TF_Message(self.inner)).to_str() {
                Ok(s) => s,
                Err(_) => "<invalid UTF-8 in message>",
            }
        }
    }

    fn cause(&self) -> Option<&dyn Error> {
        None
    }
}

////////////////////////

/// Options that can be passed during session creation.
#[derive(Debug)]
pub struct SessionOptions {
    inner: *mut tf::TF_SessionOptions,
}

impl SessionOptions {
    /// Set the target.
    ///
    /// `target` can be empty, a single entry, or a comma separated list of entries.
    /// Each entry is in one of the following formats :
    ///
    /// - "local"
    /// - ip:port
    /// - host:port
    pub fn set_target(&mut self, target: &str) -> std::result::Result<(), NulError> {
        let cstr = CString::new(target)?;
        unsafe {
            tf::TF_SetTarget(self.inner, cstr.as_ptr());
        }
        Ok(())
    }

    /// Set the config.
    ///
    /// `config` should be a serialized [`ConfigProto` proto](https://github.com/tensorflow/tensorflow/blob/master/tensorflow/core/protobuf/config.proto).
    /// Returns an error if config was not parsed successfully as a `ConfigProto`.
    pub fn set_config(&mut self, config: &[u8]) -> Result<()> {
        let mut status = Status::new();
        unsafe {
            tf::TF_SetConfig(
                self.inner,
                config.as_ptr() as *const _,
                config.len(),
                status.inner(),
            );
        }
        if status.is_ok() {
            Ok(())
        } else {
            Err(status)
        }
    }
}

impl_new!(
    SessionOptions,
    TF_NewSessionOptions,
    "Creates a blank set of options."
);
impl_drop!(SessionOptions, TF_DeleteSessionOptions);

////////////////////////

/// Convenience type for `Result` with `Status` as the error type.
pub type Result<T> = std::result::Result<T, Status>;

////////////////////////

/// A Rust type that maps to a `DataType`.
///
/// Currently, all implementors must *not* implement Drop (or transitively contain
/// anything that does) and must be bit-for-bit compatible with the corresponding C
/// type. Clients must not implement this trait.
///
/// This trait doesn't require `num::Zero` or `num::One` because some tensor
/// types (such as `bool` and `String`) don't implement them and we need to
/// supply custom implementations.
pub trait TensorType: Default + Clone + Display + Debug + 'static {
    /// Internal only; do not use outside of the tensorflow crate.
    ///
    /// Tensor representation for this type. Normally `TensorDataCRepr` for types
    /// that have the same representation in Rust; or `TensorDataNoCRepr` for
    /// types where the Rust and C representations differ.
    #[doc(hidden)]
    type InnerType: TensorInner<Self>;

    /// Returns the DataType that corresponds to this type.
    fn data_type() -> DataType;

    /// Returns the zero value.
    fn zero() -> Self;

    /// Returns the one value.
    fn one() -> Self;

    /// Return true if the data has the same representation in C and Rust and
    /// can be written/read directly.
    fn is_repr_c() -> bool;

    /// Unpacks data from C. Returns an error if `is_repr_c()` is true for this
    /// type or some other error occurred.
    fn unpack(data: &[u8], count: usize) -> Result<Vec<Self>>;

    /// Returns the number of bytes in the packed representation.  If
    /// `is_repr_c()` returns true, this will return 0.
    fn packed_size(data: &[Self]) -> usize;

    /// Packs data for sending to C.  Returns an error if `is_repr_c()` returns
    /// true for this type or some other error occurred.  The size of the buffer
    /// must be at least as large as the value returned by `packed_size(data)`.
    fn pack(data: &[Self], buffer: &mut [u8]) -> Result<()>;
}

macro_rules! tensor_type {
    ($rust_type:ty, $tensor_type:ident, $zero:expr, $one:expr) => {
        impl TensorType for $rust_type {
            type InnerType = TensorDataCRepr<$rust_type>;

            fn data_type() -> DataType {
                DataType::$tensor_type
            }

            fn zero() -> Self {
                $zero
            }

            fn one() -> Self {
                $one
            }

            fn is_repr_c() -> bool {
                true
            }

            fn unpack(_data: &[u8], _count: usize) -> Result<Vec<Self>> {
                Err(Status::new_set(
                    Code::Unimplemented,
                    concat!("Unpacking is not necessary for ", stringify!($rust_type)),
                )
                .unwrap())
            }

            fn packed_size(_data: &[Self]) -> usize {
                0
            }

            fn pack(_data: &[Self], _buffer: &mut [u8]) -> Result<()> {
                Err(Status::new_set(
                    Code::Unimplemented,
                    concat!("Packing is not necessary for ", stringify!($rust_type)),
                )
                .unwrap())
            }
        }
    };
}

tensor_type!(f16, Half, half::consts::ZERO, half::consts::ONE);
tensor_type!(f32, Float, 0.0, 1.0);
tensor_type!(f64, Double, 0.0, 1.0);
tensor_type!(i32, Int32, 0, 1);
tensor_type!(u8, UInt8, 0, 1);
tensor_type!(u16, UInt16, 0, 1);
tensor_type!(u32, UInt32, 0, 1);
tensor_type!(u64, UInt64, 0, 1);
tensor_type!(i16, Int16, 0, 1);
tensor_type!(i8, Int8, 0, 1);
tensor_type!(
    Complex<f32>,
    Complex64,
    Complex::new(0.0, 0.0),
    Complex::new(1.0, 0.0)
);
tensor_type!(
    Complex<f64>,
    Complex128,
    Complex::new(0.0, 0.0),
    Complex::new(1.0, 0.0)
);
tensor_type!(i64, Int64, 0, 1);
tensor_type!(bool, Bool, false, true);

macro_rules! q_type {
  ($rust_type:ident, $(#[$attr:meta])* type $q_type:ident) => {
    $(#[$attr])*
    #[derive(Clone,Copy,Default,Debug,Eq,PartialEq,Ord,PartialOrd)]
    pub struct $q_type($rust_type);

    impl Display for $q_type {
      fn fmt(&self, f: &mut ::std::fmt::Formatter<'_>) -> ::std::fmt::Result {
        <$rust_type as Display>::fmt(&self.0, f)
      }
    }

    impl From<$rust_type> for $q_type {
      fn from(x: $rust_type) -> Self {
        $q_type(x)
      }
    }

    tensor_type!($q_type, $q_type, $q_type(0), $q_type(1));
  }
}

q_type!(i8,
        /// Quantized type for i8.
        type QInt8);
q_type!(u8,
        /// Quantized type for u8.
        type QUInt8);
q_type!(i16,
        /// Quantized type for i16.
        type QInt16);
q_type!(u16,
        /// Quantized type for u16.
        type QUInt16);
q_type!(i32,
        /// Quantized type for i32.
        type QInt32);

////////////////////////

/// BFloat16 provides a Rust type for BFloat16.
/// Note that this is not the same as half::f16.  BFloat16 is not an IEEE-754
/// 16-bit float.  See
/// https://github.com/tensorflow/tensorflow/blob/master/tensorflow/core/framework/bfloat16.h
/// for details.
#[derive(Debug, Clone, Copy, Default)]
pub struct BFloat16(u16);

impl Display for BFloat16 {
    fn fmt(&self, f: &mut Formatter<'_>) -> ::std::fmt::Result {
        let val: f32 = (*self).into();
        Display::fmt(&val, f)
    }
}

impl Into<f32> for BFloat16 {
    fn into(self) -> f32 {
        // Assumes that the architecture uses IEEE-754 natively for floats
        // and twos-complement for integers.
        f32::from_bits((self.0 as u32) << 16)
    }
}

impl From<f32> for BFloat16 {
    fn from(value: f32) -> Self {
        // Assumes that the architecture uses IEEE-754 natively for floats
        // and twos-complement for integers.
        BFloat16((value.to_bits() >> 16) as u16)
    }
}

impl PartialEq for BFloat16 {
    fn eq(&self, other: &BFloat16) -> bool {
        let x: f32 = (*self).into();
        let y: f32 = (*other).into();
        x.eq(&y)
    }
}

impl PartialOrd for BFloat16 {
    fn partial_cmp(&self, other: &BFloat16) -> Option<Ordering> {
        let x: f32 = (*self).into();
        let y: f32 = (*other).into();
        x.partial_cmp(&y)
    }
}

tensor_type!(
    BFloat16,
    BFloat16,
    BFloat16::from(0.0f32),
    BFloat16::from(1.0f32)
);

////////////////////////

impl TensorType for String {
    type InnerType = TensorDataNoCRepr<String>;

    fn data_type() -> DataType {
        DataType::String
    }

    fn zero() -> Self {
        "".to_string()
    }

    fn one() -> Self {
        "\u{0001}".to_string()
    }

    fn is_repr_c() -> bool {
        false
    }

    fn unpack(data: &[u8], count: usize) -> Result<Vec<Self>> {
        let offsets = unsafe { slice::from_raw_parts(data.as_ptr() as *const u64, count) };
        let mut out = Vec::with_capacity(count);
        let mut status = Status::new();
        let base_offset = mem::size_of::<u64>() * count;
        for offset in offsets {
            let off = *offset as usize + base_offset;
            #[allow(trivial_casts)]
            let src = &data[off] as *const u8 as *const c_char;
            let src_len = data.len() - off;
            let mut dst_len: usize = 0;
            let mut dst: *const c_char = ptr::null();
            unsafe {
                tf::TF_StringDecode(src, src_len, &mut dst, &mut dst_len, status.inner());
            }
            if !status.is_ok() {
                return Err(status);
            }
            let string_data = unsafe { slice::from_raw_parts(dst as *const u8, dst_len) };
            out.push(std::str::from_utf8(string_data)?.to_string());
        }
        Ok(out)
    }

    fn packed_size(data: &[Self]) -> usize {
        let string_data: usize = data
            .iter()
            .map(|s| unsafe { tf::TF_StringEncodedSize(s.len()) })
            .sum();
        mem::size_of::<u64>() * data.len() + string_data
    }

    fn pack(data: &[Self], buffer: &mut [u8]) -> Result<()> {
        let offsets: &mut [u64] =
            unsafe { slice::from_raw_parts_mut(buffer.as_mut_ptr() as *mut u64, data.len()) };
        let base_offset = mem::size_of::<u64>() * data.len();
        let mut offset = base_offset;
        let mut status = Status::new();
        for i in 0..data.len() {
            offsets[i] = (offset - base_offset) as u64;
            let src = data[i].as_ptr() as *const c_char;
            let src_len = data[i].len();
            let dst: *mut u8 = &mut buffer[offset];
            let dst_len = buffer.len() - offset;
            offset += unsafe {
                tf::TF_StringEncode(src, src_len, dst as *mut c_char, dst_len, status.inner())
            };
            if !status.is_ok() {
                return Err(status);
            }
        }
        Ok(())
    }
}

////////////////////////

pub(crate) trait AnyTensor: Debug {
    fn inner(&self) -> Result<*mut tf::TF_Tensor>;

    fn data_type(&self) -> DataType;
}

impl AnyTensor for Box<dyn AnyTensor> {
    fn inner(&self) -> Result<*mut tf::TF_Tensor> {
        let borrowed: &dyn AnyTensor = self.borrow();
        borrowed.inner()
    }

    fn data_type(&self) -> DataType {
        let borrowed: &dyn AnyTensor = self.borrow();
        borrowed.data_type()
    }
}

////////////////////////

unsafe fn tensor_dims(tensor: *mut tf::TF_Tensor) -> Vec<u64> {
    let mut dims = Vec::with_capacity(tf::TF_NumDims(tensor) as usize);
    for i in 0..dims.capacity() {
        dims.push(tf::TF_Dim(tensor, i as c_int) as u64);
    }
    dims
}

/// Internal only; do not use outside of the tensorflow crate.
///
/// Inner representation of `Tensor`s.
#[doc(hidden)]
pub trait TensorInner<T>: Debug + Clone
where
    Self: Sized + Deref<Target = [T]> + DerefMut<Target = [T]>,
{
    /// Return the inner representation of a tensor with the given
    /// dimensions.
    fn new_inner(dims: &[u64]) -> Self;

    /// Wraps a TF_Tensor. Returns None if types don't match.
    ///
    /// # Safety
    ///
    /// Must be a valid, non-null pointer. Takes ownership of the TF_Tensor.
    unsafe fn from_tf_tensor(tensor: *mut tf::TF_Tensor) -> Option<Self>;

    /// Return a mutable pointer to the C tensor.
    fn as_mut_ptr(&self, dims: &[u64]) -> Result<*mut tf::TF_Tensor>;
}

////////////////////////

/// Inner representation for `Tensor`s of types where C and Rust have the
/// same representation.
#[derive(Debug)]
#[doc(hidden)]
pub struct TensorDataCRepr<T>
where
    T: TensorType,
{
    inner: *mut tf::TF_Tensor,
    /// Equal to the product of the tensor's dimensions.
    data_count: usize,
    phantom: PhantomData<T>,
}

unsafe impl<T> Send for TensorDataCRepr<T> where T: TensorType {}
unsafe impl<T> Sync for TensorDataCRepr<T> where T: TensorType {}

impl<T: TensorType> Drop for TensorDataCRepr<T> {
    fn drop(&mut self) {
        if !self.inner.is_null() {
            unsafe {
                tf::TF_DeleteTensor(self.inner);
            }
        }
        self.inner = ptr::null_mut();
    }
}

impl<T> TensorInner<T> for TensorDataCRepr<T>
where
    T: Debug + TensorType + Copy,
{
    fn new_inner(dims: &[u64]) -> Self {
        let total = product(dims) as usize;
        unsafe {
            let inner = tf::TF_AllocateTensor(
                T::data_type().to_c(),
                dims.as_ptr() as *const _,
                dims.len() as c_int,
                total * mem::size_of::<T>(),
            );

            // Zero-initialize allocated memory.
            let data = tf::TF_TensorData(inner);
            let byte_size = tf::TF_TensorByteSize(inner);
            libc::memset(data as *mut libc::c_void, 0, byte_size);

            TensorDataCRepr {
                inner,
                data_count: total,
                phantom: PhantomData,
            }
        }
    }

    // Wraps a TF_Tensor. Returns None if types don't match.
    unsafe fn from_tf_tensor(tensor: *mut tf::TF_Tensor) -> Option<Self> {
        if DataType::from_c(tf::TF_TensorType(tensor)) != T::data_type() {
            return None;
        }
        Some(TensorDataCRepr {
            inner: tensor,
            data_count: product(&tensor_dims(tensor)) as usize,
            phantom: PhantomData,
        })
    }

    fn as_mut_ptr(&self, _dims: &[u64]) -> Result<*mut tf::TF_Tensor> {
        assert!(!self.inner.is_null());
        Ok(self.inner)
    }
}

impl<T: TensorType> Deref for TensorDataCRepr<T> {
    type Target = [T];

    #[inline]
    fn deref(&self) -> &[T] {
        let data = unsafe { tf::TF_TensorData(self.inner) } as *mut T;
        unsafe { slice::from_raw_parts(data, self.data_count) }
    }
}

impl<T: TensorType> DerefMut for TensorDataCRepr<T> {
    #[inline]
    fn deref_mut(&mut self) -> &mut [T] {
        let data = unsafe { tf::TF_TensorData(self.inner) } as *mut T;
        unsafe { slice::from_raw_parts_mut(data, self.data_count) }
    }
}

impl<T: TensorType + Copy> Clone for TensorDataCRepr<T> {
    fn clone(&self) -> Self {
        let (inner, total) = unsafe {
            let dims = tensor_dims(self.inner);
            let total = product(&dims) as usize;
            let inner = tf::TF_AllocateTensor(
                T::data_type().to_c(),
                dims.as_ptr() as *const _,
                dims.len() as c_int,
                total * mem::size_of::<T>(),
            );
            (inner, total)
        };
        let mut clone = TensorDataCRepr {
            inner,
            data_count: total,
            phantom: PhantomData,
        };
        clone.deref_mut().copy_from_slice(self.deref());
        clone
    }
}

////////////////////////

/// Inner representation for `Tensor`s of types where C and Rust have
/// different representations.
#[derive(Debug)]
#[doc(hidden)]
pub struct TensorDataNoCRepr<T>
where
    T: TensorType,
{
    inner: Cell<*mut tf::TF_Tensor>,
    /// Points to either the TF_Tensor data or the contents of `unpacked_data`.
    data: Cell<*mut T>,
    /// Equal to the product of the tensor's dimensions.
    data_count: usize,
    unpacked: Cell<bool>,
    /// This is just an easy way to handle deallocation correctly.  According to
    /// the aliasing rules, we shouldn't touch this data because it can be
    /// modified through `data`.
    unpacked_data: RefCell<Option<Vec<T>>>,
}

impl<T> TensorInner<T> for TensorDataNoCRepr<T>
where
    T: Debug + TensorType,
{
    /// Creates a new tensor.
    ///
    /// The data is initialized to zeros.
    fn new_inner(dims: &[u64]) -> Self {
        let total = product(dims) as usize;
        let mut data = Vec::with_capacity(total);
        data.resize(total, T::zero());
        TensorDataNoCRepr {
            inner: Cell::new(ptr::null_mut()),

            data: Cell::new(data.as_mut_ptr()),
            data_count: total,
            unpacked: Cell::new(true),
            unpacked_data: RefCell::new(Some(data)),
        }
    }

    unsafe fn from_tf_tensor(tensor: *mut tf::TF_Tensor) -> Option<Self> {
        if DataType::from_c(tf::TF_TensorType(tensor)) != T::data_type() {
            return None;
        }
        Some(TensorDataNoCRepr {
            inner: Cell::new(tensor),
            data: Cell::new(tf::TF_TensorData(tensor) as *mut _),
            data_count: product(&tensor_dims(tensor)) as usize,
            unpacked: Cell::new(false),
            unpacked_data: RefCell::new(None),
        })
    }

    fn as_mut_ptr(&self, dims: &[u64]) -> Result<*mut tf::TF_Tensor> {
        let mut inner = self.inner.get();

        if inner.is_null() {
            let data: &[T] = self;
            let packed_size = T::packed_size(data);
            inner = unsafe {
                let inner = tf::TF_AllocateTensor(
                    T::data_type().to_c(),
                    dims.as_ptr() as *const _,
                    dims.len() as c_int,
                    packed_size,
                );
                let buf =
                    slice::from_raw_parts_mut(tf::TF_TensorData(inner) as *mut u8, packed_size);
                T::pack(data, buf)?;
                inner
            };
            self.inner.set(inner);
        }

        Ok(inner)
    }
}

impl<T: TensorType> Drop for TensorDataNoCRepr<T> {
    fn drop(&mut self) {
        self.drop_tensor();
    }
}

impl<T> TensorDataNoCRepr<T>
where
    T: TensorType,
{
    // This will panic if `unpacked` is false and `unpacked_data` is already borrowed.
    #[allow(trivial_numeric_casts)]
    fn unpack(&self) {
        if !self.unpacked.get() {
            let mut data = self.unpacked_data.borrow_mut();
            let tensor = self.inner.get();
            let bytes = unsafe {
                slice::from_raw_parts(
                    tf::TF_TensorData(tensor) as *const u8,
                    tf::TF_TensorByteSize(tensor) as usize,
                )
            };
            // The unwrap() may panic (e.g. if a string contains a 0 byte),
            // but there's nothing we can do.  This function is always
            // called from contexts that don't allow us to return an error.
            let mut unpacked = T::unpack(bytes, self.data_count).unwrap();
            assert_eq!(unpacked.len(), self.data_count);
            self.data.set(unpacked.as_mut_ptr());
            *data = Some(unpacked);
            self.unpacked.set(true);
        }
    }

    fn drop_tensor(&self) {
        let inner = self.inner.get();
        if !inner.is_null() {
            unsafe {
                tf::TF_DeleteTensor(inner);
            }
        }
        self.inner.set(ptr::null_mut());
    }
}

impl<T: TensorType> Deref for TensorDataNoCRepr<T> {
    type Target = [T];

    #[inline]
    fn deref(&self) -> &[T] {
        self.unpack();
        unsafe { slice::from_raw_parts(self.data.get(), self.data_count) }
    }
}

impl<T: TensorType> DerefMut for TensorDataNoCRepr<T> {
    #[inline]
    fn deref_mut(&mut self) -> &mut [T] {
        self.unpack();
        // If the slice is modified, the tensor is stale.
        self.drop_tensor();
        unsafe { slice::from_raw_parts_mut(self.data.get(), self.data_count) }
    }
}

impl<T: TensorType> Clone for TensorDataNoCRepr<T> {
    fn clone(&self) -> Self {
        let dims = unsafe { tensor_dims(self.inner.get()) };
        let mut clone = TensorDataNoCRepr::new_inner(&dims);
        clone.deref_mut().clone_from_slice(self.deref());
        clone
    }
}

/// Holds a multi-dimensional array of elements of a single data type.
///
/// The data buffer stores elements in row major order.  E.g. if data is treated
/// as a vector of `T`:
///
/// ```text
///   element 0:   index (0, ..., 0)
///   element 1:   index (0, ..., 1)
///   ...
/// ```
#[derive(Debug, Clone, Eq)]
pub struct Tensor<T: TensorType> {
    inner: T::InnerType,
    dims: Vec<u64>,
}

#[inline]
fn product(values: &[u64]) -> u64 {
    values.iter().product()
}

impl<T: TensorType> Tensor<T> {
    /// Creates a new tensor.
    ///
    /// The data is initialized to zeros.
    pub fn new(dims: &[u64]) -> Self {
        Tensor {
            inner: T::InnerType::new_inner(dims),
            dims: Vec::from(dims),
        }
    }

    /// Sets (copies) the tensor values to the provided ones.
    ///
    /// ```
    /// # use tensorflow::Tensor;
    /// let a = Tensor::new(&[2, 2]).with_values(&[0_i32, 1, 2, 3]).unwrap();
    /// ```
    pub fn with_values(mut self, value: &[T]) -> Result<Self> {
        if self.len() != value.len() {
            return Err(invalid_arg!(
                "length of values array ({}) is not equal to tensor total elements ({})",
                value.len(),
                self.len()
            ));
        }
        for (e, v) in self.iter_mut().zip(value) {
            e.clone_from(v);
        }
        Ok(self)
    }

    /// Set one single value on the tensor.
    ///
    /// ```
    /// # use tensorflow::Tensor;
    /// let mut a = Tensor::<i32>::new(&[3, 3, 3]);
    ///
    /// a.set(&[0, 0, 1], 10);
    /// assert_eq!(a[0 + 0 + 1], 10);
    ///
    /// a.set(&[2, 2, 0], 9);
    /// assert_eq!(a[2*9 + 2*3 + 0], 9);
    /// ```
    pub fn set(&mut self, indices: &[u64], value: T) {
        let index = self.get_index(indices);
        self[index] = value;
    }

    /// Get one single value from the Tensor.
    ///
    /// ```
    /// # use tensorflow::Tensor;
    /// let mut a = Tensor::<i32>::new(&[2, 3, 5]);
    ///
    /// a[1*15 + 1*5 + 1] = 5;
    /// assert_eq!(a.get(&[1, 1, 1]), 5);
    /// ```
    pub fn get(&self, indices: &[u64]) -> T {
        let index = self.get_index(indices);
        self[index].clone()
    }

    /// Get the array index from rows / columns indices.
    ///
    /// ```
    /// # use tensorflow::Tensor;
    /// let a = Tensor::<f32>::new(&[3, 3, 3]);
    ///
    /// assert_eq!(a.get_index(&[2, 2, 2]), 26);
    /// assert_eq!(a.get_index(&[1, 2, 2]), 17);
    /// assert_eq!(a.get_index(&[1, 2, 0]), 15);
    /// assert_eq!(a.get_index(&[1, 0, 1]), 10);
    /// ```
    pub fn get_index(&self, indices: &[u64]) -> usize {
        assert!(self.dims.len() == indices.len());
        let mut index = 0;
        let mut d = 1;
        for i in (0..indices.len()).rev() {
            assert!(self.dims[i] > indices[i]);
            index += indices[i] * d;
            d *= self.dims[i];
        }
        index as usize
    }

    /// Returns the tensor's dimensions.
    pub fn dims(&self) -> &[u64] {
        &self.dims
    }

    /// Returns the tensor's dimensions as a Shape.
    pub fn shape(&self) -> Shape {
        Shape(Some(self.dims.iter().map(|d| Some(*d as i64)).collect()))
    }

    // Wraps a TF_Tensor. Returns None if types don't match.
    unsafe fn from_tf_tensor(tensor: *mut tf::TF_Tensor) -> Option<Self> {
        let mut dims = Vec::with_capacity(tf::TF_NumDims(tensor) as usize);
        for i in 0..dims.capacity() {
            dims.push(tf::TF_Dim(tensor, i as c_int) as u64);
        }

        Some(Tensor {
            inner: T::InnerType::from_tf_tensor(tensor)?,
            dims,
        })
    }
}

impl<T: TensorType> AnyTensor for Tensor<T> {
    fn inner(&self) -> Result<*mut tf::TF_Tensor> {
        self.inner.as_mut_ptr(&self.dims)
    }

    fn data_type(&self) -> DataType {
        T::data_type()
    }
}

impl<T: TensorType> Deref for Tensor<T> {
    type Target = [T];

    #[inline]
    fn deref(&self) -> &[T] {
        self.inner.deref()
    }
}

impl<T: TensorType> DerefMut for Tensor<T> {
    #[inline]
    fn deref_mut(&mut self) -> &mut [T] {
        self.inner.deref_mut()
    }
}

impl<T: TensorType> From<T> for Tensor<T> {
    fn from(value: T) -> Self {
        let mut tensor = Tensor::new(&[]);
        tensor[0] = value;
        tensor
    }
}

impl<'a, T: TensorType> From<&'a [T]> for Tensor<T> {
    fn from(value: &'a [T]) -> Self {
        let mut tensor: Tensor<T> = Tensor::new(&[value.len() as u64]);
        for (e, v) in tensor.iter_mut().zip(value) {
            e.clone_from(v);
        }
        tensor
    }
}

impl<T: TensorType + PartialEq> PartialEq for Tensor<T> {
    fn eq(&self, other: &Tensor<T>) -> bool {
        self.dims == other.dims && self.deref() == other.deref()
    }
}

fn write_tensor_recursive<T: Display>(
    f: &mut Formatter<'_>,
    shape: &[u64],
    values: &[T],
) -> ::std::fmt::Result {
    if shape.is_empty() {
        // Handle special case of a scalar tensor.
        write!(f, "{}", values[0])
    } else {
        // Recur with values split into chunks of the next dims size,
        // Surround with brackets and separate with comma.
        write!(f, "[")?;

        if shape[0] > 0 {
            let chunk_size = values.len() / shape[0] as usize;

            for i in 0..shape[0] as usize {
                if i != 0 {
                    write!(f, ", ")?;
                }

                write_tensor_recursive(
                    f,
                    &shape[1..],
                    &values[i * chunk_size..(i + 1) * chunk_size],
                )?;
            }
        }

        write!(f, "]")
    }
}

impl<T: TensorType> Display for Tensor<T> {
    fn fmt(&self, f: &mut Formatter<'_>) -> ::std::fmt::Result {
        write_tensor_recursive(f, &self.dims, self)
    }
}

////////////////////////

/// Dynamically loaded plugins.
/// The C API doesn't provide a way to unload libraries, so nothing happens when this
/// goes out of scope.
#[allow(missing_copy_implementations)]
#[derive(Debug)]
pub struct Library {
    inner: *mut tf::TF_Library,
    op_list: protos::op_def::OpList,
}

impl Library {
    /// Loads a library.
    pub fn load(library_filename: &str) -> Result<Self> {
        let c_filename = CString::new(library_filename)?;
        let mut status = Status::new();
        let inner = unsafe { tf::TF_LoadLibrary(c_filename.as_ptr(), status.inner()) };

        if inner.is_null() {
            Err(status)
        } else {
            let buf = unsafe {
                let stack_buf = tf::TF_GetOpList(inner);
                let heap_buf = tf::TF_NewBuffer();
                *heap_buf = stack_buf;
                Buffer::<u8>::from_c(heap_buf, false)
            };
            let op_list: protos::op_def::OpList =
                protobuf::parse_from_bytes(&buf).map_err(|e| {
                    Status::new_set_lossy(
                        Code::InvalidArgument,
                        &format!("Invalid serialized OpList: {}", e),
                    )
                })?;
            Ok(Library { inner, op_list })
        }
    }
}

////////////////////////

/// Returns a string describing version information of the
/// `TensorFlow` library. `TensorFlow` is using semantic versioning.
pub fn version() -> std::result::Result<String, Utf8Error> {
    unsafe {
        CStr::from_ptr(tf::TF_Version())
            .to_str()
            .map(|s| s.to_string())
    }
}

/// Returns a serialized KernelList protocol buffer containing KernelDefs for
/// all registered kernels.
pub fn get_all_registered_kernels() -> Result<Vec<u8>> {
    let mut status = Status::new();
    let buf = unsafe {
        let buf = tf::TF_GetAllRegisteredKernels(status.inner());
        if !status.is_ok() {
            return Err(status);
        }
        Buffer::<u8>::from_c(buf, true)
    };
    Ok(Vec::from(buf.as_ref()))
}

/// Returns a serialized KernelList protocol buffer containing KernelDefs for
/// all kernels registered for the operation named `name`.
pub fn get_registered_kernels_for_op(name: &str) -> Result<Vec<u8>> {
    let c_name = CString::new(name)?;
    let mut status = Status::new();
    let buf = unsafe {
        let buf = tf::TF_GetRegisteredKernelsForOp(c_name.as_ptr(), status.inner());
        if !status.is_ok() {
            return Err(status);
        }
        Buffer::<u8>::from_c(buf, true)
    };
    Ok(Vec::from(buf.as_ref()))
}

////////////////////////

/// A Shape is the shape of a tensor.  A Shape may be an unknown rank, or it may
/// have a known rank with each dimension being known or unknown.
#[derive(Debug, Eq, Ord, PartialEq, PartialOrd, Hash, Clone, Default)]
pub struct Shape(Option<Vec<Option<i64>>>);

impl Shape {
    /// Creates a new Shape.
    pub fn new(s: Option<Vec<Option<i64>>>) -> Shape {
        Shape(s)
    }

    /// Returns the number of dimensions if known, or None if unknown.
    pub fn dims(&self) -> Option<usize> {
        match *self {
            Shape(None) => None,
            Shape(Some(ref v)) => Some(v.len()),
        }
    }

    #[cfg(feature = "experimental_training")]
    // We don't use Into, because we don't want this to be public API.
    fn into_proto(self) -> protos::tensor_shape::TensorShapeProto {
        match self.0 {
            None => {
                let mut shape = protos::tensor_shape::TensorShapeProto::new();
                shape.set_unknown_rank(true);
                shape
            }
            Some(v) => {
                let mut shape = protos::tensor_shape::TensorShapeProto::new();
                for in_dim in v {
                    shape.mut_dim().push({
                        let mut out_dim = protos::tensor_shape::TensorShapeProto_Dim::new();
                        out_dim.set_size(match in_dim {
                            None => -1,
                            Some(d) => d,
                        });
                        out_dim
                    });
                }
                shape
            }
        }
    }

    #[cfg(feature = "experimental_training")]
    // We don't use Into, because we don't want this to be public API.
    fn from_proto(proto: &protos::tensor_shape::TensorShapeProto) -> Self {
        Shape(if proto.get_unknown_rank() {
            None
        } else {
            Some(
                proto
                    .get_dim()
                    .iter()
                    .map(|dim| {
                        if dim.get_size() == -1 {
                            None
                        } else {
                            Some(dim.get_size())
                        }
                    })
                    .collect::<Vec<_>>(),
            )
        })
    }
}

impl From<Option<Vec<Option<i64>>>> for Shape {
    fn from(data: Option<Vec<Option<i64>>>) -> Shape {
        Shape(data)
    }
}

impl From<&[i32]> for Shape {
    fn from(data: &[i32]) -> Shape {
        Shape(Some(data.iter().map(|i| Some(*i as i64)).collect()))
    }
}

impl From<&[u32]> for Shape {
    fn from(data: &[u32]) -> Shape {
        Shape(Some(data.iter().map(|i| Some(*i as i64)).collect()))
    }
}

impl From<&[i64]> for Shape {
    fn from(data: &[i64]) -> Shape {
        Shape(Some(data.iter().map(|i| Some(*i)).collect()))
    }
}

impl From<&[u64]> for Shape {
    fn from(data: &[u64]) -> Shape {
        Shape(Some(data.iter().map(|i| Some(*i as i64)).collect()))
    }
}

macro_rules! shape_from_array {
    ($N:expr) => {
        impl From<[i32; $N]> for Shape {
            fn from(data: [i32; $N]) -> Shape {
                Shape::from(&data[..])
            }
        }

        impl From<[u32; $N]> for Shape {
            fn from(data: [u32; $N]) -> Shape {
                Shape::from(&data[..])
            }
        }

        impl From<[i64; $N]> for Shape {
            fn from(data: [i64; $N]) -> Shape {
                Shape::from(&data[..])
            }
        }

        impl From<[u64; $N]> for Shape {
            fn from(data: [u64; $N]) -> Shape {
                Shape::from(&data[..])
            }
        }

        impl From<&[i32; $N]> for Shape {
            fn from(data: &[i32; $N]) -> Shape {
                Shape::from(&data[..])
            }
        }

        impl From<&[u32; $N]> for Shape {
            fn from(data: &[u32; $N]) -> Shape {
                Shape::from(&data[..])
            }
        }

        impl From<&[i64; $N]> for Shape {
            fn from(data: &[i64; $N]) -> Shape {
                Shape::from(&data[..])
            }
        }

        impl From<&[u64; $N]> for Shape {
            fn from(data: &[u64; $N]) -> Shape {
                Shape::from(&data[..])
            }
        }
    };
}

shape_from_array!(0);
shape_from_array!(1);
shape_from_array!(2);
shape_from_array!(3);
shape_from_array!(4);
shape_from_array!(5);
shape_from_array!(6);
shape_from_array!(7);

impl Into<Option<Vec<Option<i64>>>> for Shape {
    fn into(self) -> Option<Vec<Option<i64>>> {
        self.0
    }
}

static UNKNOWN_DIMENSION: Option<i64> = None;

impl Index<usize> for Shape {
    type Output = Option<i64>;

    fn index(&self, index: usize) -> &Option<i64> {
        match self.0 {
            None => &UNKNOWN_DIMENSION,
            Some(ref v) => {
                if index < v.len() {
                    &v[index]
                } else {
                    &UNKNOWN_DIMENSION
                }
            }
        }
    }
}

impl Display for Shape {
    fn fmt(&self, f: &mut Formatter<'_>) -> fmt::Result {
        self.0.fmt(f)
    }
}

////////////////////////

mod while_loop;
pub use crate::while_loop::*;

////////////////////////

#[cfg(test)]
mod tests {
    use super::*;

    fn create_session() -> (Session, Graph) {
        let graph = Graph::new();
        let options = SessionOptions::new();
        match Session::new(&options, &graph) {
            Ok(session) => (session, graph),
            Err(status) => panic!("Creating session failed with status: {}", status),
        }
    }

    #[test]
    fn smoke() {
        create_session();
    }

    #[test]
    fn test_close() {
        let (mut session, _) = create_session();
        let status = session.close();
        assert!(status.is_ok());
    }

    #[test]
    fn test_tensor() {
        let mut tensor = <Tensor<f32>>::new(&[2, 3]);
        assert_eq!(tensor.len(), 6);
        tensor[0] = 1.0;
    }

    #[test]
    fn test_tensor_native_type_zero() {
        let tensor = <Tensor<i32>>::new(&[1000]);

        // Checking against null-initialized slice/vector makes
        // the unit test succeed often on repeated runs.
        for v in tensor.as_ref() {
            assert_eq!(0, *v);
        }
    }

    #[test]
    fn test_set_target() {
        let mut options = SessionOptions::new();
        options.set_target("local").unwrap();
    }

    #[test]
    fn test_set_config() {
        let mut options = SessionOptions::new();
        // An empty array is a valid proto, since all fields are optional.
        options.set_config(&vec![]).unwrap();
    }

    #[test]
    fn test_run() {
        // Graph is just y = 2 * x
        let graph_proto = vec![
            0x0a, 0x2a, 0x0a, 0x01, 0x78, 0x12, 0x0b, 0x50, 0x6c, 0x61, 0x63, 0x65, 0x68, 0x6f,
            0x6c, 0x64, 0x65, 0x72, 0x2a, 0x0b, 0x0a, 0x05, 0x64, 0x74, 0x79, 0x70, 0x65, 0x12,
            0x02, 0x30, 0x01, 0x2a, 0x0b, 0x0a, 0x05, 0x73, 0x68, 0x61, 0x70, 0x65, 0x12, 0x02,
            0x3a, 0x00, 0x0a, 0x30, 0x0a, 0x03, 0x79, 0x2f, 0x79, 0x12, 0x05, 0x43, 0x6f, 0x6e,
            0x73, 0x74, 0x2a, 0x0b, 0x0a, 0x05, 0x64, 0x74, 0x79, 0x70, 0x65, 0x12, 0x02, 0x30,
            0x01, 0x2a, 0x15, 0x0a, 0x05, 0x76, 0x61, 0x6c, 0x75, 0x65, 0x12, 0x0c, 0x42, 0x0a,
            0x08, 0x01, 0x12, 0x00, 0x2a, 0x04, 0x00, 0x00, 0x00, 0x40, 0x0a, 0x19, 0x0a, 0x01,
            0x79, 0x12, 0x03, 0x4d, 0x75, 0x6c, 0x1a, 0x01, 0x78, 0x1a, 0x03, 0x79, 0x2f, 0x79,
            0x2a, 0x07, 0x0a, 0x01, 0x54, 0x12, 0x02, 0x30, 0x01,
        ];
        let (session, mut graph) = create_session();
        let opts = ImportGraphDefOptions::new();
        let status = graph.import_graph_def(&graph_proto, &opts);
        assert!(status.is_ok());
        let mut x = <Tensor<f32>>::new(&[2]);
        x[0] = 2.0;
        x[1] = 3.0;
        let mut step = SessionRunArgs::new();
        let x_op = graph.operation_by_name_required("x").unwrap();
        step.add_feed(&x_op, 0, &x);
        let y_op = graph.operation_by_name_required("y").unwrap();
        let output_ix = step.request_fetch(&y_op, 0);
        session.run(&mut step).unwrap();
        let output_tensor = step.fetch::<f32>(output_ix).unwrap();
        assert_eq!(output_tensor.len(), 2);
        assert_eq!(output_tensor[0], 4.0);
        assert_eq!(output_tensor[1], 6.0);
    }

    #[test]
    fn test_bfloat16() {
        let data = [-1.0f32, 0.0, 1.0, 2.5];
        for i in 0..data.len() {
            let x = data[i];
            let bfx = BFloat16::from(x);
            assert_eq!(<BFloat16 as Into<f32>>::into(bfx), x);
            assert_eq!(bfx.partial_cmp(&bfx), Some(Ordering::Equal));
            assert!(bfx.eq(&bfx));
            for j in 0..i {
                let y = data[j];
                let bfy = BFloat16::from(y);
                assert_eq!(bfx.partial_cmp(&bfy), Some(Ordering::Greater));
                assert_eq!(bfy.partial_cmp(&bfx), Some(Ordering::Less));
                assert!(!bfx.eq(&bfy));
            }
        }
        assert_eq!(<BFloat16 as Into<f32>>::into(BFloat16::default()), 0.0f32);
        assert_eq!(BFloat16::from(1.5f32).to_string(), "1.5");
    }

    #[test]
    fn test_f16() {
        let data: Vec<f16> = vec![-1.0f32, 0.0, 1.0, 2.5]
            .into_iter()
            .map(|x| f16::from_f32(x))
            .collect();
        let tensor = <Tensor<f16>>::new(&[2, 2]).with_values(&data).unwrap();
        assert_eq!(&tensor[..], &data[..]);
    }

    #[test]
    fn test_strings() {
        let mut g = Graph::new();
        let x_op = {
            let mut nd = g.new_operation("Placeholder", "x").unwrap();
            nd.set_attr_type("dtype", DataType::String).unwrap();
            nd.set_attr_shape("shape", &Shape(Some(vec![]))).unwrap();
            nd.finish().unwrap()
        };
        let y_op = {
            let mut nd = g.new_operation("EncodeBase64", "y").unwrap();
            nd.add_input(x_op.clone());
            nd.finish().unwrap()
        };
        let options = SessionOptions::new();
        let session = Session::new(&options, &g).unwrap();
        let mut x = <Tensor<String>>::new(&[2]);
        x[0] = "foo".to_string();
        x[1] = "bar".to_string();
        let mut step = SessionRunArgs::new();
        step.add_feed(&x_op, 0, &x);
        let output_ix = step.request_fetch(&y_op, 0);
        session.run(&mut step).unwrap();
        let output_tensor = step.fetch::<String>(output_ix).unwrap();
        assert_eq!(output_tensor.len(), 2);
        assert_eq!(output_tensor[0], "Zm9v");
        assert_eq!(output_tensor[1], "YmFy");
    }

    #[test]
    fn tensor_clone() {
        let x = Tensor::<i32>::new(&[3]).with_values(&[1, 2, 3]).unwrap();
        let clone = x.clone();
        assert_eq!(x, clone);
    }

    #[test]
    fn tensor_eq() {
        let a = Tensor::<i32>::new(&[3]).with_values(&[1, 2, 3]).unwrap();
        let b = Tensor::<i32>::from(&[1, 2, 3][..]);
        let c = Tensor::<i32>::new(&[3]).with_values(&[1, 2, 4]).unwrap();
        let d = Tensor::<i32>::new(&[3, 1]).with_values(&[1, 2, 3]).unwrap();
        assert_eq!(a, b);
        assert_ne!(a, c);
        assert_ne!(a, d);
    }

    #[test]
    fn tensor_display() {
        let tests = [
            ("1", &[][..], &[1][..]),
            ("[1]", &[1], &[1]),
            ("[1, 2]", &[2], &[1, 2]),
            ("[[1, 2], [3, 4]]", &[2, 2], &[1, 2, 3, 4]),
            ("[[[1], [2]], [[3], [4]]]", &[2, 2, 1], &[1, 2, 3, 4]),
            ("[[[1, 2]], [[3, 4]]]", &[2, 1, 2], &[1, 2, 3, 4]),
            ("[[[[], []]], [[[], []]]]", &[2, 1, 2, 0], &[]),
            ("[[], []]", &[2, 0], &[]),
            ("[[], []]", &[2, 0, 2], &[]),
            ("[]", &[0], &[]),
            ("[]", &[0, 0], &[]),
        ];

        for &(expected, shape, values) in tests.iter() {
            let tensor = Tensor::<i32>::new(shape).with_values(values).unwrap();
            assert_eq!(expected, format!("{}", tensor));
        }
    }

    #[test]
    fn test_get_all_registered_kernels() {
        assert!(get_all_registered_kernels().unwrap().len() > 0);
    }

    #[test]
    fn test_get_registered_kernels_for_op() {
        assert!(get_registered_kernels_for_op("Add").unwrap().len() > 0);
    }

    #[test]
<<<<<<< HEAD
    fn test_library_load() {
        // This test is not yet implemented for Windows
        let check_path = match std::env::consts::OS {
            "linux" => Some("test_resources/library/linux/test_op.so"),
            "macos" => Some("test_resources/library/macos/test_op.so"),
            _ => None,
        };
        if let Some(path) = check_path {
            let res = Library::load(path);
            assert!(res.is_ok());
            let num_ops = res.unwrap().op_list.op.len();
            assert!(num_ops == 1);
        };
=======
    fn shape_from_none() {
        assert_eq!(Shape::from(None).dims(), None);
    }

    #[test]
    fn shape_from_array0() {
        let array: [i32; 0] = [];
        assert_eq!(Shape::from(array), Shape::from(&array[..]));
    }

    #[test]
    fn shape_from_array1() {
        assert_eq!(Shape::from([1]), Shape::from(&[1][..]));
    }

    #[test]
    fn shape_from_array1_ref() {
        assert_eq!(Shape::from(&[1]), Shape::from(&[1][..]));
>>>>>>> 22867dff
    }
}<|MERGE_RESOLUTION|>--- conflicted
+++ resolved
@@ -1951,7 +1951,6 @@
     }
 
     #[test]
-<<<<<<< HEAD
     fn test_library_load() {
         // This test is not yet implemented for Windows
         let check_path = match std::env::consts::OS {
@@ -1965,7 +1964,9 @@
             let num_ops = res.unwrap().op_list.op.len();
             assert!(num_ops == 1);
         };
-=======
+    }
+
+    #[test]
     fn shape_from_none() {
         assert_eq!(Shape::from(None).dims(), None);
     }
@@ -1984,6 +1985,5 @@
     #[test]
     fn shape_from_array1_ref() {
         assert_eq!(Shape::from(&[1]), Shape::from(&[1][..]));
->>>>>>> 22867dff
     }
 }